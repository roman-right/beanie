from datetime import datetime, timedelta
from random import randint
from typing import List

import pytest

from beanie.odm.utils.init import init_beanie
from tests.odm.models import (
    Bicycle,
    Bike,
    Bus,
    Car,
    DocumentForEncodingTest,
    DocumentForEncodingTestDate,
    DocumentWithStringField,
    DocumentMultiModelOne,
    DocumentMultiModelTwo,
    DocumentTestModel,
    DocumentTestModelWithLink,
    DocumentTestModelFailInspection,
    DocumentTestModelWithComplexIndex,
    DocumentTestModelWithCustomCollectionName,
    DocumentTestModelWithIndexFlags,
    DocumentTestModelWithIndexFlagsAliases,
    DocumentTestModelWithSimpleIndex,
    DocumentUnion,
    DocumentWithActions,
    DocumentWithActions2,
    DocumentWithBsonEncodersFiledsTypes,
    DocumentWithCustomFiledsTypes,
    DocumentWithCustomIdInt,
    DocumentWithCustomIdUUID,
    DocumentWithExtras,
    DocumentWithPydanticConfig,
    DocumentWithRevisionTurnedOn,
    DocumentWithTurnedOffStateManagement,
    DocumentWithTurnedOnReplaceObjects,
    DocumentWithTurnedOnStateManagement,
    DocumentWithTurnedOnSavePrevious,
    DocumentWithValidationOnSave,
    Door,
    GeoObject,
    House,
    HouseWithRevision,
    InheritedDocumentWithActions,
    Lock,
    LockWithRevision,
    Nested,
    Option1,
    Option2,
    Owner,
    Roof,
    Sample,
    SampleLazyParsing,
    SampleWithMutableObjects,
    SubDocument,
    Test2NonRoot,
    TestNonRoot,
    Vehicle,
    Window,
    WindowWithRevision,
    Yard,
    YardWithRevision,
    RootDocument,
    ADocument,
    BDocument,
    StateAndDecimalFieldModel,
    Region,
    UsersAddresses,
    SelfLinked,
    LoopedLinksA,
    LoopedLinksB,
    DocumentWithTurnedOnStateManagementWithCustomId,
    DocumentWithDecimalField,
    DocumentWithKeepNullsFalse,
<<<<<<< HEAD
    DocumentWithLink,
    DocumentWithBackLink,
    DocumentWithListBackLink,
    DocumentWithListLink,
=======
    PackageElemMatch,
>>>>>>> 504c81c4
)
from tests.odm.views import TestView, TestViewWithLink


@pytest.fixture
def point():
    return {
        "longitude": 13.404954,
        "latitude": 52.520008,
    }


@pytest.fixture
async def preset_documents(point):
    docs = []
    for i in range(10):
        timestamp = datetime.utcnow() - timedelta(days=i)
        integer_1: int = i // 3
        integer_2: int = i // 2
        float_num = integer_1 + 0.3
        string: str = f"test_{integer_1}"
        option_1 = Option1(s="TEST")
        option_2 = Option2(f=3.14)
        union = option_1 if i % 2 else option_2
        optional = option_2 if not i % 3 else None
        geo = GeoObject(
            coordinates=[
                point["longitude"] + i / 10,
                point["latitude"] + i / 10,
            ]
        )
        nested = Nested(
            integer=integer_2,
            option_1=option_1,
            union=union,
            optional=optional,
        )

        const = "TEST"

        sample = Sample(
            timestamp=timestamp,
            increment=i,
            integer=integer_1,
            float_num=float_num,
            string=string,
            nested=nested,
            optional=optional,
            union=union,
            geo=geo,
            const=const,
        )

        docs.append(sample)
    await Sample.insert_many(documents=docs)


@pytest.fixture()
def sample_doc_not_saved(point):
    nested = Nested(
        integer=0,
        option_1=Option1(s="TEST"),
        union=Option1(s="TEST"),
        optional=None,
    )
    geo = GeoObject(
        coordinates=[
            point["longitude"],
            point["latitude"],
        ]
    )
    return Sample(
        timestamp=datetime.utcnow(),
        increment=0,
        integer=0,
        float_num=0,
        string="TEST_NOT_SAVED",
        nested=nested,
        optional=None,
        union=Option1(s="TEST"),
        geo=geo,
    )


@pytest.fixture()
async def session(cli, loop):
    s = await cli.start_session()
    yield s
    await s.end_session()


@pytest.fixture(autouse=True)
async def init(loop, db):
    models = [
        DocumentWithExtras,
        DocumentWithPydanticConfig,
        DocumentTestModel,
        DocumentTestModelWithLink,
        DocumentTestModelWithCustomCollectionName,
        DocumentTestModelWithSimpleIndex,
        DocumentTestModelWithIndexFlags,
        DocumentTestModelWithIndexFlagsAliases,
        DocumentTestModelWithComplexIndex,
        DocumentTestModelFailInspection,
        DocumentWithBsonEncodersFiledsTypes,
        DocumentWithCustomFiledsTypes,
        DocumentWithCustomIdUUID,
        DocumentWithCustomIdInt,
        Sample,
        DocumentWithActions,
        DocumentWithTurnedOnStateManagement,
        DocumentWithTurnedOnReplaceObjects,
        DocumentWithTurnedOnSavePrevious,
        DocumentWithTurnedOffStateManagement,
        DocumentWithValidationOnSave,
        DocumentWithRevisionTurnedOn,
        House,
        Window,
        Door,
        Roof,
        Yard,
        Lock,
        InheritedDocumentWithActions,
        DocumentForEncodingTest,
        DocumentForEncodingTestDate,
        DocumentWithStringField,
        TestView,
        TestViewWithLink,
        DocumentMultiModelOne,
        DocumentMultiModelTwo,
        DocumentUnion,
        HouseWithRevision,
        WindowWithRevision,
        LockWithRevision,
        YardWithRevision,
        DocumentWithActions2,
        Vehicle,
        Bicycle,
        Bike,
        Car,
        Bus,
        Owner,
        SampleWithMutableObjects,
        TestNonRoot,
        Test2NonRoot,
        SampleLazyParsing,
        RootDocument,
        ADocument,
        BDocument,
        StateAndDecimalFieldModel,
        Region,
        UsersAddresses,
        SelfLinked,
        LoopedLinksA,
        LoopedLinksB,
        DocumentWithTurnedOnStateManagementWithCustomId,
        DocumentWithDecimalField,
        DocumentWithKeepNullsFalse,
<<<<<<< HEAD
        DocumentWithLink,
        DocumentWithBackLink,
        DocumentWithListLink,
        DocumentWithListBackLink,
=======
        PackageElemMatch,
>>>>>>> 504c81c4
    ]
    await init_beanie(
        database=db,
        document_models=models,
    )
    yield None

    for model in models:
        await model.get_motor_collection().drop()
        await model.get_motor_collection().drop_indexes()


@pytest.fixture
def document_not_inserted():
    return DocumentTestModel(
        test_int=42,
        test_list=[SubDocument(test_str="foo"), SubDocument(test_str="bar")],
        test_doc=SubDocument(test_str="foobar"),
        test_str="kipasa",
    )


@pytest.fixture
def documents_not_inserted():
    def generate_documents(
        number: int, test_str: str = None, random: bool = False
    ) -> List[DocumentTestModel]:
        return [
            DocumentTestModel(
                test_int=randint(0, 1000000) if random else i,
                test_list=[
                    SubDocument(test_str="foo"),
                    SubDocument(test_str="bar"),
                ],
                test_doc=SubDocument(test_str="foobar"),
                test_str="kipasa" if test_str is None else test_str,
            )
            for i in range(number)
        ]

    return generate_documents


@pytest.fixture
async def document(document_not_inserted, loop) -> DocumentTestModel:
    return await document_not_inserted.insert()


@pytest.fixture
def documents(documents_not_inserted):
    async def generate_documents(
        number: int, test_str: str = None, random: bool = False
    ):
        result = await DocumentTestModel.insert_many(
            documents_not_inserted(number, test_str, random)
        )
        return result.inserted_ids

    return generate_documents


@pytest.fixture
def documents_with_links(documents):
    async def generate_documents():
        await documents(15)
        results = await DocumentTestModel.all().to_list()
        for document in results:
            await DocumentTestModelWithLink(test_link=document).insert()

    return generate_documents<|MERGE_RESOLUTION|>--- conflicted
+++ resolved
@@ -73,14 +73,11 @@
     DocumentWithTurnedOnStateManagementWithCustomId,
     DocumentWithDecimalField,
     DocumentWithKeepNullsFalse,
-<<<<<<< HEAD
+    PackageElemMatch,
     DocumentWithLink,
     DocumentWithBackLink,
     DocumentWithListBackLink,
     DocumentWithListLink,
-=======
-    PackageElemMatch,
->>>>>>> 504c81c4
 )
 from tests.odm.views import TestView, TestViewWithLink
 
@@ -239,14 +236,11 @@
         DocumentWithTurnedOnStateManagementWithCustomId,
         DocumentWithDecimalField,
         DocumentWithKeepNullsFalse,
-<<<<<<< HEAD
+        PackageElemMatch,
         DocumentWithLink,
         DocumentWithBackLink,
         DocumentWithListLink,
         DocumentWithListBackLink,
-=======
-        PackageElemMatch,
->>>>>>> 504c81c4
     ]
     await init_beanie(
         database=db,
