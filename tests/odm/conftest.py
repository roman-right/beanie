from datetime import datetime, timedelta
from random import randint
from typing import List

import pytest

from beanie.odm.utils.init import init_beanie
from tests.odm.models import (
    Bicycle,
    Bike,
    Bus,
    Car,
    DocumentForEncodingTest,
    DocumentForEncodingTestDate,
    DocumentMultiModelOne,
    DocumentMultiModelTwo,
    DocumentTestModel,
    DocumentTestModelFailInspection,
    DocumentTestModelWithComplexIndex,
    DocumentTestModelWithCustomCollectionName,
    DocumentTestModelWithIndexFlags,
    DocumentTestModelWithIndexFlagsAliases,
    DocumentTestModelWithSimpleIndex,
    DocumentUnion,
    DocumentWithActions,
    DocumentWithActions2,
    DocumentWithBsonEncodersFiledsTypes,
    DocumentWithCustomFiledsTypes,
    DocumentWithCustomIdInt,
    DocumentWithCustomIdUUID,
    DocumentWithExtras,
    DocumentWithPydanticConfig,
    DocumentWithRevisionTurnedOn,
    DocumentWithTurnedOffStateManagement,
    DocumentWithTurnedOnReplaceObjects,
    DocumentWithTurnedOnStateManagement,
    DocumentWithValidationOnSave,
    Door,
    GeoObject,
    House,
    HouseWithRevision,
    InheritedDocumentWithActions,
    Lock,
    LockWithRevision,
    Nested,
    Option1,
    Option2,
    Owner,
    Roof,
    Sample,
    SampleWithMutableObjects,
<<<<<<< HEAD
    SubDocument,
    Vehicle,
    Window,
    WindowWithRevision,
    Yard,
    YardWithRevision,
=======
    TestNonRoot,
    Test2NonRoot,
    SampleLazyParsing,
>>>>>>> 72bb25a6
)
from tests.odm.views import TestView


@pytest.fixture
def point():
    return {
        "longitude": 13.404954,
        "latitude": 52.520008,
    }


@pytest.fixture
async def preset_documents(point):
    docs = []
    for i in range(10):
        timestamp = datetime.utcnow() - timedelta(days=i)
        integer_1: int = i // 3
        integer_2: int = i // 2
        float_num = integer_1 + 0.3
        string: str = f"test_{integer_1}"
        option_1 = Option1(s="TEST")
        option_2 = Option2(f=3.14)
        union = option_1 if i % 2 else option_2
        optional = option_2 if not i % 3 else None
        geo = GeoObject(
            coordinates=[
                point["longitude"] + i / 10,
                point["latitude"] + i / 10,
            ]
        )
        nested = Nested(
            integer=integer_2,
            option_1=option_1,
            union=union,
            optional=optional,
        )

        sample = Sample(
            timestamp=timestamp,
            increment=i,
            integer=integer_1,
            float_num=float_num,
            string=string,
            nested=nested,
            optional=optional,
            union=union,
            geo=geo,
        )
        docs.append(sample)
    await Sample.insert_many(documents=docs)


@pytest.fixture()
def sample_doc_not_saved(point):
    nested = Nested(
        integer=0,
        option_1=Option1(s="TEST"),
        union=Option1(s="TEST"),
        optional=None,
    )
    geo = GeoObject(
        coordinates=[
            point["longitude"],
            point["latitude"],
        ]
    )
    return Sample(
        timestamp=datetime.utcnow(),
        increment=0,
        integer=0,
        float_num=0,
        string="TEST_NOT_SAVED",
        nested=nested,
        optional=None,
        union=Option1(s="TEST"),
        geo=geo,
    )


@pytest.fixture()
async def session(cli, loop):
    s = await cli.start_session()
    yield s
    await s.end_session()


@pytest.fixture(autouse=True)
async def init(loop, db):
    models = [
        DocumentWithExtras,
        DocumentWithPydanticConfig,
        DocumentTestModel,
        DocumentTestModelWithCustomCollectionName,
        DocumentTestModelWithSimpleIndex,
        DocumentTestModelWithIndexFlags,
        DocumentTestModelWithIndexFlagsAliases,
        DocumentTestModelWithComplexIndex,
        DocumentTestModelFailInspection,
        DocumentWithBsonEncodersFiledsTypes,
        DocumentWithCustomFiledsTypes,
        DocumentWithCustomIdUUID,
        DocumentWithCustomIdInt,
        Sample,
        DocumentWithActions,
        DocumentWithTurnedOnStateManagement,
        DocumentWithTurnedOnReplaceObjects,
        DocumentWithTurnedOffStateManagement,
        DocumentWithValidationOnSave,
        DocumentWithRevisionTurnedOn,
        House,
        Window,
        Door,
        Roof,
        Yard,
        Lock,
        InheritedDocumentWithActions,
        DocumentForEncodingTest,
        DocumentForEncodingTestDate,
        TestView,
        DocumentMultiModelOne,
        DocumentMultiModelTwo,
        DocumentUnion,
        HouseWithRevision,
        WindowWithRevision,
        LockWithRevision,
        YardWithRevision,
        DocumentWithActions2,
        Vehicle,
        Bicycle,
        Bike,
        Car,
        Bus,
        Owner,
        SampleWithMutableObjects,
        TestNonRoot,
        Test2NonRoot,
        SampleLazyParsing,
    ]
    await init_beanie(
        database=db,
        document_models=models,
    )
    yield None

    for model in models:
        await model.get_motor_collection().drop()
        await model.get_motor_collection().drop_indexes()


@pytest.fixture
def document_not_inserted():
    return DocumentTestModel(
        test_int=42,
        test_list=[SubDocument(test_str="foo"), SubDocument(test_str="bar")],
        test_doc=SubDocument(test_str="foobar"),
        test_str="kipasa",
    )


@pytest.fixture
def documents_not_inserted():
    def generate_documents(
        number: int, test_str: str = None, random: bool = False
    ) -> List[DocumentTestModel]:
        return [
            DocumentTestModel(
                test_int=randint(0, 1000000) if random else i,
                test_list=[
                    SubDocument(test_str="foo"),
                    SubDocument(test_str="bar"),
                ],
                test_doc=SubDocument(test_str="foobar"),
                test_str="kipasa" if test_str is None else test_str,
            )
            for i in range(number)
        ]

    return generate_documents


@pytest.fixture
async def document(document_not_inserted, loop) -> DocumentTestModel:
    return await document_not_inserted.insert()


@pytest.fixture
def documents(documents_not_inserted):
    async def generate_documents(
        number: int, test_str: str = None, random: bool = False
    ):
        result = await DocumentTestModel.insert_many(
            documents_not_inserted(number, test_str, random)
        )
        return result.inserted_ids

    return generate_documents<|MERGE_RESOLUTION|>--- conflicted
+++ resolved
@@ -48,19 +48,16 @@
     Owner,
     Roof,
     Sample,
+    SampleLazyParsing,
     SampleWithMutableObjects,
-<<<<<<< HEAD
     SubDocument,
+    Test2NonRoot,
+    TestNonRoot,
     Vehicle,
     Window,
     WindowWithRevision,
     Yard,
     YardWithRevision,
-=======
-    TestNonRoot,
-    Test2NonRoot,
-    SampleLazyParsing,
->>>>>>> 72bb25a6
 )
 from tests.odm.views import TestView
 
