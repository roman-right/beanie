--- conflicted
+++ resolved
@@ -71,12 +71,9 @@
     LoopedLinksA,
     LoopedLinksB,
     DocumentWithTurnedOnStateManagementWithCustomId,
-<<<<<<< HEAD
-    PackageElemMatch,
-=======
     DocumentWithDecimalField,
     DocumentWithKeepNullsFalse,
->>>>>>> d9b8d4c1
+    PackageElemMatch,
 )
 from tests.odm.views import TestView, TestViewWithLink
 
@@ -233,12 +230,9 @@
         LoopedLinksA,
         LoopedLinksB,
         DocumentWithTurnedOnStateManagementWithCustomId,
-<<<<<<< HEAD
-        PackageElemMatch,
-=======
         DocumentWithDecimalField,
         DocumentWithKeepNullsFalse,
->>>>>>> d9b8d4c1
+        PackageElemMatch,
     ]
     await init_beanie(
         database=db,
