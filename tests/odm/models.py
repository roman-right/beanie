--- conflicted
+++ resolved
@@ -742,7 +742,16 @@
         use_state_management = True
 
 
-<<<<<<< HEAD
+class ReleaseElemMatch(BaseModel):
+    major_ver: int
+    minor_ver: int
+    build_ver: int
+
+
+class PackageElemMatch(Document):
+    releases: List[ReleaseElemMatch] = []
+
+
 class DocumentWithLink(Document):
     link: Link["DocumentWithBackLink"]
     s: str = "TEST"
@@ -762,14 +771,4 @@
     back_link: List[BackLink[DocumentWithListLink]] = Field(
         original_field="link"
     )
-    i: int = 1
-=======
-class ReleaseElemMatch(BaseModel):
-    major_ver: int
-    minor_ver: int
-    build_ver: int
-
-
-class PackageElemMatch(Document):
-    releases: List[ReleaseElemMatch] = []
->>>>>>> 504c81c4
+    i: int = 1