import pytest
from bson import ObjectId

from beanie import WriteRules, PydanticObjectId
from beanie.exceptions import StateManagementIsTurnedOff, StateNotSaved
from tests.odm.models import (
    DocumentWithTurnedOnStateManagement,
    DocumentWithTurnedOnReplaceObjects,
    DocumentWithTurnedOffStateManagement,
    InternalDoc,
    HouseWithRevision,
    WindowWithRevision,
)


@pytest.fixture
def state():
    return {
        "num_1": 1,
        "num_2": 2,
        "_id": ObjectId(),
        "internal": InternalDoc(),
    }


@pytest.fixture
def state_without_id():
    return {
        "num_1": 1,
        "num_2": 2,
        "internal": InternalDoc(),
    }


@pytest.fixture
def doc_default(state):
    return DocumentWithTurnedOnStateManagement.parse_obj(state)


@pytest.fixture
def doc_replace(state):
    return DocumentWithTurnedOnReplaceObjects.parse_obj(state)


@pytest.fixture
async def saved_doc_default(doc_default):
    await doc_default.insert()
    return doc_default


def test_use_state_management_property():
    assert DocumentWithTurnedOnStateManagement.use_state_management() is True
    assert DocumentWithTurnedOffStateManagement.use_state_management() is False


def test_save_state():
    doc = DocumentWithTurnedOnStateManagement(
        num_1=1, num_2=2, internal=InternalDoc(num=1, string="s")
    )
    assert doc.get_saved_state() is None
<<<<<<< HEAD
    assert doc.get_previous_saved_state() is None

    doc._save_state()
    assert doc.get_saved_state() == {
        "num_1": 1,
        "num_2": 2,
        "internal": {"num": 1, "string": "s", "lst": [1, 2, 3, 4, 5]},
    }
    assert doc.get_previous_saved_state() is None

    doc.num_1 = 2
    doc.num_2 = 3
=======
    doc.id = PydanticObjectId()
>>>>>>> ad991f26
    doc._save_state()
    assert doc.get_saved_state() == {
        "num_1": 2,
        "num_2": 3,
        "internal": {"num": 1, "string": "s", "lst": [1, 2, 3, 4, 5]},
    }
    assert doc.get_previous_saved_state() == {
        "num_1": 1,
        "num_2": 2,
        "internal": {"num": 1, "string": "s", "lst": [1, 2, 3, 4, 5]},
        "_id": doc.id,
    }


def test_parse_object_with_saving_state():
    obj = {
        "num_1": 1,
        "num_2": 2,
        "_id": ObjectId(),
        "internal": InternalDoc(),
    }
    doc = DocumentWithTurnedOnStateManagement.parse_obj(obj)
    assert doc.get_saved_state() == obj
    assert doc.get_previous_saved_state() is None


def test_saved_state_needed():
    doc_1 = DocumentWithTurnedOffStateManagement(num_1=1, num_2=2)
    with pytest.raises(StateManagementIsTurnedOff):
        doc_1.is_changed

    with pytest.raises(StateManagementIsTurnedOff):
        doc_1.has_changed

    doc_2 = DocumentWithTurnedOnStateManagement(
        num_1=1, num_2=2, internal=InternalDoc()
    )
    with pytest.raises(StateNotSaved):
        doc_2.is_changed

    with pytest.raises(StateNotSaved):
        doc_2.has_changed


def test_is_changed(doc_default):
    assert doc_default.is_changed is False
    doc_default.num_1 = 10
    assert doc_default.is_changed is True


def test_has_changed(doc_default):
    assert doc_default.has_changed is False

    doc_default.num_1 = 10
    doc_default._save_state()

    assert doc_default.has_changed is True


def test_get_changes_default(doc_default):
    doc_default.internal.num = 1000
    doc_default.internal.string = "new_value"
    doc_default.internal.lst.append(100)
    assert doc_default.get_changes() == {
        "internal.num": 1000,
        "internal.string": "new_value",
        "internal.lst": [1, 2, 3, 4, 5, 100],
    }

    doc_default._save_state()

    assert doc_default.get_changes() == {}


def test_get_previous_changes_default(doc_default):
    doc_default.internal.num = 1000
    doc_default.internal.string = "new_value"
    doc_default.internal.lst.append(100)
    assert doc_default.get_previous_changes() == {}

    doc_default._save_state()

    assert doc_default.get_previous_changes() == {
        "internal.num": 1000,
        "internal.string": "new_value",
        "internal.lst": [1, 2, 3, 4, 5, 100],
    }


def test_get_changes_default_whole(doc_default):
    doc_default.internal = {"num": 1000, "string": "new_value"}
    assert doc_default.get_changes() == {
        "internal.num": 1000,
        "internal.string": "new_value",
    }


def test_get_changes_replace(doc_replace):
    doc_replace.internal.num = 1000
    doc_replace.internal.string = "new_value"
    assert doc_replace.get_changes() == {
        "internal": {
            "num": 1000,
            "string": "new_value",
            "lst": [1, 2, 3, 4, 5],
        }
    }


def test_get_changes_replace_whole(doc_replace):
    doc_replace.internal = {"num": 1000, "string": "new_value"}
    assert doc_replace.get_changes() == {
        "internal": {
            "num": 1000,
            "string": "new_value",
        }
    }


async def test_save_changes(saved_doc_default):
<<<<<<< HEAD
    assert saved_doc_default.get_saved_state()["num_1"] == 1

    saved_doc_default.num_1 = 10000
    await saved_doc_default.save_changes()
    assert saved_doc_default.get_saved_state()["num_1"] == 10000
    assert saved_doc_default.get_previous_saved_state()["num_1"] == 1
=======
    saved_doc_default.internal.num = 10000
    saved_doc_default.internal.change_private()
    assert saved_doc_default.internal.get_private() == "PRIVATE_CHANGED"

    await saved_doc_default.save_changes()
    assert saved_doc_default.get_saved_state()["internal"]["num"] == 10000
    assert saved_doc_default.internal.get_private() == "PRIVATE_CHANGED"
>>>>>>> ad991f26

    new_doc = await DocumentWithTurnedOnStateManagement.get(
        saved_doc_default.id
    )
    assert new_doc.num_1 == 10000


async def test_find_one(saved_doc_default, state):
    new_doc = await DocumentWithTurnedOnStateManagement.get(
        saved_doc_default.id
    )
    assert new_doc.get_saved_state() == state
    assert new_doc.get_previous_saved_state() is None

    new_doc = await DocumentWithTurnedOnStateManagement.find_one(
        DocumentWithTurnedOnStateManagement.id == saved_doc_default.id
    )
    assert new_doc.get_saved_state() == state
    assert new_doc.get_previous_saved_state() is None


async def test_find_many():
    docs = []
    for i in range(10):
        docs.append(
            DocumentWithTurnedOnStateManagement(
                num_1=i, num_2=i + 1, internal=InternalDoc()
            )
        )
    await DocumentWithTurnedOnStateManagement.insert_many(docs)

    found_docs = await DocumentWithTurnedOnStateManagement.find(
        DocumentWithTurnedOnStateManagement.num_1 > 4
    ).to_list()

    for doc in found_docs:
        assert doc.get_saved_state() is not None
        assert doc.get_previous_saved_state() is None


async def test_insert(state_without_id):
    doc = DocumentWithTurnedOnStateManagement.parse_obj(state_without_id)
    assert doc.get_saved_state() is None
    await doc.insert()
    new_state = doc.get_saved_state()
    assert new_state["_id"] is not None
    del new_state["_id"]
    assert new_state == state_without_id


async def test_replace(saved_doc_default):
    saved_doc_default.num_1 = 100
    await saved_doc_default.replace()
    assert saved_doc_default.get_saved_state()["num_1"] == 100
    assert saved_doc_default.get_previous_saved_state()["num_1"] == 1


async def test_rollback(doc_default, state):
    doc_default.num_1 = 100
    doc_default.rollback()
    assert doc_default.num_1 == state["num_1"]


@pytest.fixture
def windows_not_inserted():
    return [WindowWithRevision(x=10, y=10), WindowWithRevision(x=11, y=11)]


@pytest.fixture
def house_not_inserted(windows_not_inserted):
    return HouseWithRevision(windows=windows_not_inserted)


@pytest.fixture
async def house(house_not_inserted):
    return await house_not_inserted.insert(link_rule=WriteRules.WRITE)


async def test_fetch_save_changes(house):
    data = await HouseWithRevision.all(fetch_links=True).to_list()
    house = data[0]
    window_0 = house.windows[0]
    window_0.x = 10000
    await window_0.save_changes()<|MERGE_RESOLUTION|>--- conflicted
+++ resolved
@@ -58,22 +58,20 @@
         num_1=1, num_2=2, internal=InternalDoc(num=1, string="s")
     )
     assert doc.get_saved_state() is None
-<<<<<<< HEAD
     assert doc.get_previous_saved_state() is None
 
+    doc.id = PydanticObjectId()
     doc._save_state()
     assert doc.get_saved_state() == {
         "num_1": 1,
         "num_2": 2,
         "internal": {"num": 1, "string": "s", "lst": [1, 2, 3, 4, 5]},
+        "_id": doc.id,
     }
     assert doc.get_previous_saved_state() is None
 
     doc.num_1 = 2
     doc.num_2 = 3
-=======
-    doc.id = PydanticObjectId()
->>>>>>> ad991f26
     doc._save_state()
     assert doc.get_saved_state() == {
         "num_1": 2,
@@ -84,7 +82,6 @@
         "num_1": 1,
         "num_2": 2,
         "internal": {"num": 1, "string": "s", "lst": [1, 2, 3, 4, 5]},
-        "_id": doc.id,
     }
 
 
@@ -194,22 +191,17 @@
 
 
 async def test_save_changes(saved_doc_default):
-<<<<<<< HEAD
     assert saved_doc_default.get_saved_state()["num_1"] == 1
 
     saved_doc_default.num_1 = 10000
+
+    saved_doc_default.internal.change_private()
+    assert saved_doc_default.internal.get_private() == "PRIVATE_CHANGED"
+
     await saved_doc_default.save_changes()
     assert saved_doc_default.get_saved_state()["num_1"] == 10000
     assert saved_doc_default.get_previous_saved_state()["num_1"] == 1
-=======
-    saved_doc_default.internal.num = 10000
-    saved_doc_default.internal.change_private()
     assert saved_doc_default.internal.get_private() == "PRIVATE_CHANGED"
-
-    await saved_doc_default.save_changes()
-    assert saved_doc_default.get_saved_state()["internal"]["num"] == 10000
-    assert saved_doc_default.internal.get_private() == "PRIVATE_CHANGED"
->>>>>>> ad991f26
 
     new_doc = await DocumentWithTurnedOnStateManagement.get(
         saved_doc_default.id
