--- conflicted
+++ resolved
@@ -85,6 +85,10 @@
         assert DocumentWithTurnedOnStateManagement.use_state_management() is True
         assert DocumentWithTurnedOffStateManagement.use_state_management() is False
 
+    async def test_state_with_decimal_field(self, ):
+        await StateAndDecimalFieldModel(amt=10.01).insert()
+        await StateAndDecimalFieldModel.all().to_list()
+
     async def test_parse_object_with_saving_state(self):
         obj = {
             "num_1": 1,
@@ -305,7 +309,6 @@
 
             saved_doc_previous.num_1 = 10000
 
-<<<<<<< HEAD
             saved_doc_previous.internal.change_private()
             assert saved_doc_previous.internal.get_private() == "PRIVATE_CHANGED"
 
@@ -377,18 +380,4 @@
             await saved_doc_previous.replace()
 
             assert saved_doc_previous.get_saved_state()["num_1"] == 100
-            assert saved_doc_previous.get_previous_saved_state()["num_1"] == 1
-=======
-async def test_fetch_save_changes(house):
-    data = await HouseWithRevision.all(fetch_links=True).to_list()
-    house = data[0]
-    window_0 = house.windows[0]
-    window_0.x = 10000
-    window_0.lock.k = 10000
-    await window_0.save_changes()
-
-
-async def test_state_with_decimal_field():
-    await StateAndDecimalFieldModel(amt=10.01).insert()
-    await StateAndDecimalFieldModel.all().to_list()
->>>>>>> f75e26a3
+            assert saved_doc_previous.get_previous_saved_state()["num_1"] == 1