[tool.poetry]
name = "beanie"
<<<<<<< HEAD
version = "1.16.0"
=======
version = "1.16.0b3"
>>>>>>> 17037b97
description = "Asynchronous Python ODM for MongoDB"
authors = ["Roman <roman-right@protonmail.com>"]
license = "Apache-2.0"
homepage = "https://roman-right.github.io/beanie/"
repository = "https://github.com/roman-right/beanie"
keywords = ["mongodb", "odm", "orm", "pydantic", "mongo", "async", "python"]
include = [
    "LICENSE",
    "beanie/py.typed"
]
readme = "README.md"

[tool.poetry.dependencies]
python = ">=3.7,<4.0"
pydantic = ">=1.10.0"
motor = ">=2.5,<4.0"
click = ">=7"
toml = "*"
yarl = ">=1.6"
lazy-model = ">=0.0.3"

[tool.poetry.dev-dependencies]
pre-commit = "^2.3.0"
pytest = "^6.0.0"
pytest-aiohttp = "^0.3.0"
pytest-cov = "^2.8.1"
Pygments = "^2.8.0"
dnspython = "^2.1.0"
mkdocs-material = "^7.1.0"
pydoc-markdown = "3.13"
flake8 = ">=3"
pyright = ">=0"
mkdocs = "1.1"
icecream = "^2.1.1"
jinja2 = "3.0.3"
fastapi = "^0.78.0"
asgi-lifespan = "^1.0.1"
httpx = "^0.23.0"
Markdown = "3.3.5"
importlib-metadata = "^4.12.0"


[build-system]
requires = ["poetry>=0.12"]
build-backend = "poetry.masonry.api"

[tool.black]
line-length = 79
include = '\.pyi?$'
exclude = '''
/(
    \.git
  | \.hg
  | \.mypy_cache
  | \.tox
  | \.venv
  | _build
  | buck-out
  | build
  | dist
)/
'''

[tool.pytest.ini_options]
minversion = "6.0"
addopts = "--cov-report term-missing --cov=beanie --cov-branch --cov-fail-under=85"
testpaths = [
    "tests",
]
filterwarnings = [
    "error",
    "ignore::DeprecationWarning",
    "ignore::UserWarning",
]

[tool.poetry.scripts]
beanie = "beanie.executors.migrate:migrations"

[tool.beanie.migrations]
path = "beanie/example_migration"
database_name = "beanie_db"

[tool.mypy]
ignore_missing_imports = true

[[tool.mypy.overrides]]
module = "toml"
ignore_missing_imports = true

[tool.pyright]
include = ["tests/typing", "beanie"]<|MERGE_RESOLUTION|>--- conflicted
+++ resolved
@@ -1,10 +1,6 @@
 [tool.poetry]
 name = "beanie"
-<<<<<<< HEAD
 version = "1.16.0"
-=======
-version = "1.16.0b3"
->>>>>>> 17037b97
 description = "Asynchronous Python ODM for MongoDB"
 authors = ["Roman <roman-right@protonmail.com>"]
 license = "Apache-2.0"
