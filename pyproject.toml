--- conflicted
+++ resolved
@@ -45,10 +45,7 @@
     "fastapi>=0.100",
     "pydantic-settings>=2",
     "pydantic-extra-types>=2",
-<<<<<<< HEAD
-=======
     "pydantic[email]",
->>>>>>> 5f03c6f6
 ]
 doc = [
     "Pygments>=2.8.0",
