from typing import TYPE_CHECKING

from beanie.odm.utils.encoder import bson_encoder

if TYPE_CHECKING:
    from beanie.odm.documents import Document


def get_dict(document: "Document"):
<<<<<<< HEAD
    exclude = set()
    if document.id is None:
        exclude.add("id")
    if not document.get_settings().model_settings.use_revision:
        exclude.add("revision_id")
    return document.dict(by_alias=True, exclude=exclude)
=======
    exclude = None if document.id is not None else {"id"}
    return bson_encoder.encode(document, by_alias=True, exclude=exclude)
>>>>>>> e4c859ef
<|MERGE_RESOLUTION|>--- conflicted
+++ resolved
@@ -7,14 +7,9 @@
 
 
 def get_dict(document: "Document"):
-<<<<<<< HEAD
     exclude = set()
     if document.id is None:
         exclude.add("id")
     if not document.get_settings().model_settings.use_revision:
         exclude.add("revision_id")
-    return document.dict(by_alias=True, exclude=exclude)
-=======
-    exclude = None if document.id is not None else {"id"}
-    return bson_encoder.encode(document, by_alias=True, exclude=exclude)
->>>>>>> e4c859ef
+    return bson_encoder.encode(document, by_alias=True, exclude=exclude)