from typing import (
    Generator,
    Union,
    Optional,
    List,
    Tuple,
    Type,
    Mapping,
    TYPE_CHECKING,
    Dict,
    Any,
    cast,
    Generic,
    Coroutine,
    TypeVar,
)

from pydantic import BaseModel
from pymongo.client_session import ClientSession
from pymongo.results import UpdateResult

from beanie.exceptions import DocumentNotFound
from beanie.odm.enums import SortDirection
from beanie.odm.interfaces.aggregate import AggregateMethods
from beanie.odm.interfaces.session import SessionMethods
from beanie.odm.interfaces.update import (
    UpdateMethods,
)
from beanie.odm.operators.find.logical import And
from beanie.odm.queries.aggregation import AggregationQuery
from beanie.odm.queries.cursor import BaseCursorQuery
from beanie.odm.queries.delete import (
    DeleteQuery,
    DeleteMany,
    DeleteOne,
)
from beanie.odm.queries.update import (
    UpdateQuery,
    UpdateMany,
    UpdateOne,
)
from beanie.odm.utils.projection import get_projection

if TYPE_CHECKING:
    from beanie.odm.documents import DocType

FindQueryProjectionType = TypeVar("FindQueryProjectionType", bound=BaseModel)
FindQueryResultType = TypeVar("FindQueryResultType", bound=BaseModel)


class FindQuery(Generic[FindQueryResultType], UpdateMethods, SessionMethods):
    """
    Find Query base class

    Inherited from:

    - [SessionMethods](https://roman-right.github.io/beanie/api/interfaces/#sessionmethods)
    - [UpdateMethods](https://roman-right.github.io/beanie/api/interfaces/#aggregatemethods)
    """

    UpdateQueryType: Union[
        Type[UpdateQuery], Type[UpdateMany], Type[UpdateOne]
    ] = UpdateQuery
    DeleteQueryType: Union[
        Type[DeleteOne], Type[DeleteMany], Type[DeleteQuery]
    ] = DeleteQuery

    def __init__(self, document_model: Type["DocType"]):
        self.document_model: Type["DocType"] = document_model
        self.find_expressions: List[Mapping[str, Any]] = []
        self.projection_model: Type[FindQueryResultType] = cast(
            Type[FindQueryResultType], self.document_model
        )
        self.session = None

    def get_filter_query(self) -> Mapping[str, Any]:
        if self.find_expressions:
            return And(*self.find_expressions)
        else:
            return {}

    def update(
        self, *args: Mapping[str, Any], session: Optional[ClientSession] = None
    ):
        """
        Create Update with modifications query
        and provide search criteria there

        :param args: *Mapping[str,Any] - the modifications to apply.
        :param session: Optional[ClientSession]
        :return: UpdateMany query
        """
        self.set_session(session)
        return (
            self.UpdateQueryType(
                document_model=self.document_model,
                find_query=self.get_filter_query(),
            )
            .update(*args)
            .set_session(session=self.session)
        )

    def upsert(
        self,
        *args: Mapping[str, Any],
        on_insert: "DocType",
        session: Optional[ClientSession] = None,
    ):
        """
        Create Update with modifications query
        and provide search criteria there

        :param args: *Mapping[str,Any] - the modifications to apply.
        :param on_insert: DocType - document to insert if there is no matched
        document in the collection
        :param session: Optional[ClientSession]
        :return: UpdateMany query
        """
        self.set_session(session)
        return (
            self.UpdateQueryType(
                document_model=self.document_model,
                find_query=self.get_filter_query(),
            )
            .upsert(*args, on_insert=on_insert)
            .set_session(session=self.session)
        )

    def delete(
        self, session: Optional[ClientSession] = None
    ) -> Union[DeleteOne, DeleteMany]:
        """
        Provide search criteria to the Delete query

        :param session: Optional[ClientSession]
        :return: Union[DeleteOne, DeleteMany]
        """
        self.set_session(session=session)
        return self.DeleteQueryType(
            document_model=self.document_model,
            find_query=self.get_filter_query(),
        ).set_session(session=session)

    def project(
        self,
        projection_model,
    ):
        """
        Apply projection parameter
        :param projection_model: Optional[Type[BaseModel]] - projection model
        :return: self
        """
        if projection_model is not None:
            self.projection_model = projection_model
        return self

    def get_projection_model(self) -> Type[FindQueryResultType]:
        return self.projection_model


class FindMany(
    FindQuery[FindQueryResultType],
    BaseCursorQuery[FindQueryResultType],
    AggregateMethods,
):
    """
    Find Many query class

    Inherited from:

    - [FindQuery](https://roman-right.github.io/beanie/api/queries/#findquery)
    - [BaseCursorQuery](https://roman-right.github.io/beanie/api/queries/#basecursorquery) - async generator
    - [AggregateMethods](https://roman-right.github.io/beanie/api/interfaces/#aggregatemethods)

    """

    UpdateQueryType = UpdateMany
    DeleteQueryType = DeleteMany

    def __init__(self, document_model: Type["DocType"]):
        super(FindMany, self).__init__(document_model=document_model)
        self.sort_expressions: List[Tuple[str, SortDirection]] = []
        self.skip_number: int = 0
        self.limit_number: int = 0

<<<<<<< HEAD
=======
    @overload
    def find_many(
        self: "FindMany[FindQueryResultType]",
        *args: Union[Mapping[str, Any], bool],
        projection_model: None = None,
        skip: Optional[int] = None,
        limit: Optional[int] = None,
        sort: Union[None, str, List[Tuple[str, SortDirection]]] = None,
        session: Optional[ClientSession] = None,
    ) -> "FindMany[FindQueryResultType]":
        ...

    @overload
    def find_many(
        self: "FindMany[FindQueryResultType]",
        *args: Union[Mapping[str, Any], bool],
        projection_model: Type[FindQueryProjectionType] = None,
        skip: Optional[int] = None,
        limit: Optional[int] = None,
        sort: Union[None, str, List[Tuple[str, SortDirection]]] = None,
        session: Optional[ClientSession] = None,
    ) -> "FindMany[FindQueryProjectionType]":
        ...

>>>>>>> 87a63429
    def find_many(
        self: "FindMany[FindQueryResultType]",
        *args: Union[Mapping[str, Any], bool],
        projection_model: Optional[Type[FindQueryProjectionType]] = None,
        skip: Optional[int] = None,
        limit: Optional[int] = None,
        sort: Union[None, str, List[Tuple[str, SortDirection]]] = None,
        session: Optional[ClientSession] = None,
    ):
        """
        Find many documents by criteria

        :param args: *Mapping[str, Any] - search criteria
        :param skip: Optional[int] - The number of documents to omit.
        :param limit: Optional[int] - The maximum number of results to return.
        :param sort: Union[None, str, List[Tuple[str, SortDirection]]] - A key
        or a list of (key, direction) pairs specifying the sort order
        for this query.
        :param projection_model: Optional[Type[BaseModel]] - projection model
        :param session: Optional[ClientSession] - pymongo session
        :return: FindMany - query instance
        """
        self.find_expressions += args  # type: ignore # bool workaround
        self.skip(skip)
        self.limit(limit)
        self.sort(sort)
        self.project(projection_model)
        self.set_session(session=session)
        return self

    # TODO probably merge FindOne and FindMany to one class to avoid this
    #  code duplication
    def project(
        self: "FindMany",
        projection_model: Optional[Type[FindQueryProjectionType]],
    ):
        """
        Apply projection parameter

        :param projection_model: Optional[Type[BaseModel]] - projection model
        :return: self
        """
        super().project(projection_model)
        return self

<<<<<<< HEAD
=======
    @overload
    def find(
        self: "FindMany[FindQueryResultType]",
        *args: Union[Mapping[str, Any], bool],
        projection_model: None = None,
        skip: Optional[int] = None,
        limit: Optional[int] = None,
        sort: Union[None, str, List[Tuple[str, SortDirection]]] = None,
        session: Optional[ClientSession] = None,
    ) -> "FindMany[FindQueryResultType]":
        ...

    @overload
    def find(
        self: "FindMany[FindQueryResultType]",
        *args: Union[Mapping[str, Any], bool],
        projection_model: Type[FindQueryProjectionType] = None,
        skip: Optional[int] = None,
        limit: Optional[int] = None,
        sort: Union[None, str, List[Tuple[str, SortDirection]]] = None,
        session: Optional[ClientSession] = None,
    ) -> "FindMany[FindQueryProjectionType]":
        ...

>>>>>>> 87a63429
    def find(
        self: "FindMany[FindQueryResultType]",
        *args: Union[Mapping[str, Any], bool],
        projection_model: Optional[Type[FindQueryProjectionType]] = None,
        skip: Optional[int] = None,
        limit: Optional[int] = None,
        sort: Union[None, str, List[Tuple[str, SortDirection]]] = None,
        session: Optional[ClientSession] = None,
    ):
        """
        The same as `find_many(...)`
        """
        return self.find_many(
            *args,
            skip=skip,
            limit=limit,
            sort=sort,
            projection_model=projection_model,
            session=session,
        )

    def sort(
        self,
        *args: Optional[
            Union[
                str, Tuple[str, SortDirection], List[Tuple[str, SortDirection]]
            ]
        ],
    ):
        """
        Add sort parameters
        :param args: Union[str, Tuple[str, SortDirection],
        List[Tuple[str, SortDirection]]] - A key or a tuple (key, direction)
        or a list of (key, direction) pairs specifying
        the sort order for this query.
        :return: self
        """
        for arg in args:
            if arg is None:
                pass
            elif isinstance(arg, list):
                self.sort(*arg)
            elif isinstance(arg, tuple):
                self.sort_expressions.append(arg)
            elif isinstance(arg, str):
                if arg.startswith("+"):
                    self.sort_expressions.append(
                        (arg[1:], SortDirection.ASCENDING)
                    )
                elif arg.startswith("-"):
                    self.sort_expressions.append(
                        (arg[1:], SortDirection.DESCENDING)
                    )
                else:
                    self.sort_expressions.append(
                        (arg, SortDirection.ASCENDING)
                    )
            else:
                raise TypeError("Wrong argument type")
        return self

    def skip(self, n: Optional[int]):
        """
        Set skip parameter
        :param n: int
        :return: self
        """
        if n is not None:
            self.skip_number = n
        return self

    def limit(self, n: Optional[int]):
        """
        Set limit parameter
        :param n: int
        :return:
        """
        if n is not None:
            self.limit_number = n
        return self

    def update_many(
        self, *args: Mapping[str, Any], session: Optional[ClientSession] = None
    ) -> UpdateMany:
        """
        Provide search criteria to the
        [UpdateMany](https://roman-right.github.io/beanie/api/queries/#updatemany) query

        :param args: *Mappingp[str,Any] - the modifications to apply.
        :param session: Optional[ClientSession]
        :return: [UpdateMany](https://roman-right.github.io/beanie/api/queries/#updatemany) query
        """
        return cast(UpdateMany, self.update(*args, session=session))

    def delete_many(
        self, session: Optional[ClientSession] = None
    ) -> DeleteMany:
        """
        Provide search criteria to the [DeleteMany](https://roman-right.github.io/beanie/api/queries/#deletemany) query

        :param session:
        :return: [DeleteMany](https://roman-right.github.io/beanie/api/queries/#deletemany) query
        """
        # We need to cast here to tell mypy that we are sure about the type.
        # This is because delete may also return a DeleteOne type in general, and mypy can not be sure in this case
        # See https://mypy.readthedocs.io/en/stable/common_issues.html#narrowing-and-inner-functions
        return cast(DeleteMany, self.delete(session=session))

    async def count(self) -> int:
        """
        Number of found documents
        :return: int
        """
        return (
            await self.document_model.get_motor_collection().count_documents(
                self.get_filter_query()
            )
        )

    def aggregate(
        self,
        aggregation_pipeline: List[Any],
        projection_model: Optional[Type[FindQueryProjectionType]] = None,
        session: Optional[ClientSession] = None,
    ):
        """
        Provide search criteria to the [AggregationQuery](https://roman-right.github.io/beanie/api/queries/#aggregationquery)

        :param aggregation_pipeline: list - aggregation pipeline. MongoDB doc:
        <https://docs.mongodb.com/manual/core/aggregation-pipeline/>
        :param projection_model: Type[BaseModel] - Projection Model
        :param session: Optional[ClientSession] - PyMongo session
        :return:[AggregationQuery](https://roman-right.github.io/beanie/api/queries/#aggregationquery)
        """
        self.set_session(session=session)
        return AggregationQuery(
            aggregation_pipeline=aggregation_pipeline,
            document_model=self.document_model,
            projection_model=projection_model,
            find_query=self.get_filter_query(),
        ).set_session(session=self.session)

    @property
    def motor_cursor(self):
        return self.document_model.get_motor_collection().find(
            filter=self.get_filter_query(),
            sort=self.sort_expressions,
            projection=get_projection(self.projection_model),
            skip=self.skip_number,
            limit=self.limit_number,
            session=self.session,
        )


class FindOne(FindQuery[FindQueryResultType]):
    """
    Find One query class

    Inherited from:

    - [FindQuery](https://roman-right.github.io/beanie/api/queries/#findquery)
    """

    UpdateQueryType = UpdateOne
    DeleteQueryType = DeleteOne

    # TODO probably merge FindOne and FindMany to one class to avoid this
    #  code duplication

    def project(
        self: "FindOne[FindQueryResultType]",
        projection_model: Optional[Type[FindQueryProjectionType]] = None,
    ) -> Union[
        "FindOne[FindQueryResultType]", "FindOne[FindQueryProjectionType]"
    ]:
        """
        Apply projection parameter
        :param projection_model: Optional[Type[BaseModel]] - projection model
        :return: self
        """
        super().project(projection_model)
        return self

<<<<<<< HEAD
=======
    @overload
    def find_one(
        self: "FindOne[FindQueryResultType]",
        *args: Union[Mapping[str, Any], bool],
        projection_model: None = None,
        session: Optional[ClientSession] = None,
    ) -> "FindOne[FindQueryResultType]":
        ...

    @overload
    def find_one(
        self: "FindOne[FindQueryResultType]",
        *args: Union[Mapping[str, Any], bool],
        projection_model: Type[FindQueryProjectionType],
        session: Optional[ClientSession] = None,
    ) -> "FindOne[FindQueryProjectionType]":
        ...

>>>>>>> 87a63429
    def find_one(
        self: "FindOne[FindQueryResultType]",
        *args: Union[Mapping[str, Any], bool],
        projection_model: Optional[Type[FindQueryProjectionType]] = None,
        session: Optional[ClientSession] = None,
    ) -> Union[
        "FindOne[FindQueryResultType]", "FindOne[FindQueryProjectionType]"
    ]:
        """
        Find one document by criteria

        :param args: *Mapping[str, Any] - search criteria
        :param projection_model: Optional[Type[BaseModel]] - projection model
        :param session: Optional[ClientSession] - pymongo session
        :return: FindOne - query instance
        """
        self.find_expressions += args  # type: ignore # bool workaround
        self.project(projection_model)
        self.set_session(session=session)
        return self

    def update_one(
        self, *args: Mapping[str, Any], session: Optional[ClientSession] = None
    ) -> UpdateOne:
        """
        Create [UpdateOne](https://roman-right.github.io/beanie/api/queries/#updateone) query using modifications and
        provide search criteria there
        :param args: *Mapping[str,Any] - the modifications to apply
        :param session: Optional[ClientSession] - PyMongo sessions
        :return: [UpdateOne](https://roman-right.github.io/beanie/api/queries/#updateone) query
        """
        return cast(UpdateOne, self.update(*args, session=session))

    def delete_one(self, session: Optional[ClientSession] = None) -> DeleteOne:
        """
        Provide search criteria to the [DeleteOne](https://roman-right.github.io/beanie/api/queries/#deleteone) query
        :param session: Optional[ClientSession] - PyMongo sessions
        :return: [DeleteOne](https://roman-right.github.io/beanie/api/queries/#deleteone) query
        """
        # We need to cast here to tell mypy that we are sure about the type.
        # This is because delete may also return a DeleteOne type in general, and mypy can not be sure in this case
        # See https://mypy.readthedocs.io/en/stable/common_issues.html#narrowing-and-inner-functions
        return cast(DeleteOne, self.delete(session=session))

    async def replace_one(
        self,
        document: "DocType",
        session: Optional[ClientSession] = None,
    ) -> UpdateResult:
        """
        Replace found document by provided
        :param document: Document - document, which will replace the found one
        :param session: Optional[ClientSession] - PyMongo session
        :return: UpdateResult
        """
        self.set_session(session=session)
        result: UpdateResult = (
            await self.document_model.get_motor_collection().replace_one(
                self.get_filter_query(),
                document.dict(by_alias=True, exclude={"id"}),
                session=self.session,
            )
        )

        if not result.raw_result["updatedExisting"]:
            raise DocumentNotFound
        return result

    def __await__(
        self,
    ) -> Generator[Coroutine, Any, Optional[FindQueryResultType]]:
        """
        Run the query
        :return: BaseModel
        """
        projection = get_projection(self.projection_model)
        document: Dict[str, Any] = (
            yield from self.document_model.get_motor_collection().find_one(
                filter=self.get_filter_query(),
                projection=projection,
                session=self.session,
            )
        )
        if document is None:
            return None
        return cast(
            FindQueryResultType, self.projection_model.parse_obj(document)
        )<|MERGE_RESOLUTION|>--- conflicted
+++ resolved
@@ -183,33 +183,6 @@
         self.skip_number: int = 0
         self.limit_number: int = 0
 
-<<<<<<< HEAD
-=======
-    @overload
-    def find_many(
-        self: "FindMany[FindQueryResultType]",
-        *args: Union[Mapping[str, Any], bool],
-        projection_model: None = None,
-        skip: Optional[int] = None,
-        limit: Optional[int] = None,
-        sort: Union[None, str, List[Tuple[str, SortDirection]]] = None,
-        session: Optional[ClientSession] = None,
-    ) -> "FindMany[FindQueryResultType]":
-        ...
-
-    @overload
-    def find_many(
-        self: "FindMany[FindQueryResultType]",
-        *args: Union[Mapping[str, Any], bool],
-        projection_model: Type[FindQueryProjectionType] = None,
-        skip: Optional[int] = None,
-        limit: Optional[int] = None,
-        sort: Union[None, str, List[Tuple[str, SortDirection]]] = None,
-        session: Optional[ClientSession] = None,
-    ) -> "FindMany[FindQueryProjectionType]":
-        ...
-
->>>>>>> 87a63429
     def find_many(
         self: "FindMany[FindQueryResultType]",
         *args: Union[Mapping[str, Any], bool],
@@ -255,33 +228,6 @@
         super().project(projection_model)
         return self
 
-<<<<<<< HEAD
-=======
-    @overload
-    def find(
-        self: "FindMany[FindQueryResultType]",
-        *args: Union[Mapping[str, Any], bool],
-        projection_model: None = None,
-        skip: Optional[int] = None,
-        limit: Optional[int] = None,
-        sort: Union[None, str, List[Tuple[str, SortDirection]]] = None,
-        session: Optional[ClientSession] = None,
-    ) -> "FindMany[FindQueryResultType]":
-        ...
-
-    @overload
-    def find(
-        self: "FindMany[FindQueryResultType]",
-        *args: Union[Mapping[str, Any], bool],
-        projection_model: Type[FindQueryProjectionType] = None,
-        skip: Optional[int] = None,
-        limit: Optional[int] = None,
-        sort: Union[None, str, List[Tuple[str, SortDirection]]] = None,
-        session: Optional[ClientSession] = None,
-    ) -> "FindMany[FindQueryProjectionType]":
-        ...
-
->>>>>>> 87a63429
     def find(
         self: "FindMany[FindQueryResultType]",
         *args: Union[Mapping[str, Any], bool],
@@ -465,27 +411,6 @@
         super().project(projection_model)
         return self
 
-<<<<<<< HEAD
-=======
-    @overload
-    def find_one(
-        self: "FindOne[FindQueryResultType]",
-        *args: Union[Mapping[str, Any], bool],
-        projection_model: None = None,
-        session: Optional[ClientSession] = None,
-    ) -> "FindOne[FindQueryResultType]":
-        ...
-
-    @overload
-    def find_one(
-        self: "FindOne[FindQueryResultType]",
-        *args: Union[Mapping[str, Any], bool],
-        projection_model: Type[FindQueryProjectionType],
-        session: Optional[ClientSession] = None,
-    ) -> "FindOne[FindQueryProjectionType]":
-        ...
-
->>>>>>> 87a63429
     def find_one(
         self: "FindOne[FindQueryResultType]",
         *args: Union[Mapping[str, Any], bool],
