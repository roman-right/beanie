--- conflicted
+++ resolved
@@ -145,12 +145,6 @@
             self._previous_revision_id = self.revision_id
             self.revision_id = uuid4()
 
-<<<<<<< HEAD
-=======
-    def __init__(self, *args, **kwargs):
-        super(Document, self).__init__(*args, **kwargs)
-        self.get_motor_collection()
-
     @root_validator(pre=True)
     def fill_back_refs(cls, values):
         if cls._link_fields:
@@ -173,7 +167,6 @@
                     ]
         return values
 
->>>>>>> 02111b0c
     @classmethod
     async def get(
         cls: Type["DocType"],
